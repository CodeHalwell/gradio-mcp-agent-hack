--- conflicted
+++ resolved
@@ -11,7 +11,7 @@
 import ast
 import json
 import threading
-from typing import Dict, Any
+from typing import Dict, Any, Optional
 from functools import wraps
 from contextlib import asynccontextmanager
 import tempfile
@@ -728,7 +728,6 @@
             "fastapi",
             "starlette",
             "pillow",
-<<<<<<< HEAD
             "opencv-python-headless",
             "python-dateutil",
             "pydantic",
@@ -740,21 +739,6 @@
             "spacy",
             "nltk",
         ]
-=======
-            "imageio",
-            "tqdm",
-            "pytest",
-            "python-dateutil",
-            "pydantic",
-            "click",
-            "rich",
-            "httpx",
-            "duckdb",
-            "networkx",
-            "schedule",
-            "watchdog",
-            "sqlalchemy",        ]
->>>>>>> 4ab5f211
         
         try:
             return (
@@ -885,20 +869,11 @@
     @with_performance_tracking("async_code_execution")
     @rate_limited("modal")
     async def run_code_async(self, code_or_obj) -> str:
-<<<<<<< HEAD
+
         """Execute code asynchronously using warm sandbox pool."""
         # Ensure pool is initialized
         await self._ensure_pool_initialized()
         
-=======
-        """
-        Execute code asynchronously in Modal sandbox using a temp file for robust multi-line code execution.
-        """
-        logger.info("Executing code asynchronously in enhanced Modal sandbox (warm pool)")
-        await self._ensure_pool_initialized()
-
-        # Prepare user code
->>>>>>> 4ab5f211
         if isinstance(code_or_obj, str):
             payload = code_or_obj
         elif isinstance(code_or_obj, types.CodeType):
@@ -914,10 +889,7 @@
         else:
             raise CodeExecutionError("Input must be str or types.CodeType")
 
-<<<<<<< HEAD
         # Add safety shim
-=======
->>>>>>> 4ab5f211
         safe_code = self._add_safety_shim(payload)
         filename = "temp_user_code.py"
         write_cmd = f"cat > {filename} <<'EOF'\n{safe_code}\nEOF"
@@ -971,51 +943,14 @@
             logger.error(f"Async code execution failed: {str(e)}")
             raise CodeExecutionError(f"Error executing code in Modal sandbox: {str(e)}")
 
-<<<<<<< HEAD
-=======
-    
-    @asynccontextmanager
-    async def _create_async_sandbox(self):
-        """Create and manage Modal sandbox asynchronously."""
-        sb = None
-        try:
-            # Create sandbox with enhanced configuration
-            sb = modal.Sandbox.create(
-                app=self.app,
-                image=self.image,
-                cpu=2.0,  # Increased CPU for better performance
-                memory=1024,  # Increased memory
-                timeout=35,
-                environment={
-                    "PYTHONUNBUFFERED": "1",
-                    "PYTHONDONTWRITEBYTECODE": "1"
-                }
-            )
-            yield sb
-        finally:
-            if sb:
-                try:
-                    await asyncio.get_event_loop().run_in_executor(None, sb.terminate)
-                except Exception as e:
-                    logger.warning(f"Failed to terminate async sandbox: {str(e)}")
->>>>>>> 4ab5f211
-
       
     @with_performance_tracking("sync_code_execution")
     @rate_limited("modal")
     def run_code(self, code_or_obj) -> str:
-<<<<<<< HEAD
         """Execute code synchronously (fallback method)."""
         try:
             logger.info("Executing code synchronously in Modal sandbox")
             
-=======
-        """Execute code synchronously in Modal sandbox using a temp file for robust multi-line code execution."""
-        try:
-            logger.info("Executing code synchronously in enhanced Modal sandbox")
-
-            # 1. Prepare user code
->>>>>>> 4ab5f211
             if isinstance(code_or_obj, str):
                 payload = code_or_obj
             elif isinstance(code_or_obj, types.CodeType):
@@ -1030,8 +965,7 @@
                 """).lstrip()
             else:
                 raise CodeExecutionError("Input must be str or types.CodeType")
-<<<<<<< HEAD
-            
+           
             # Add safety shim
             safe_code = self._add_safety_shim(payload)
             filename = "temp_user_code.py"
@@ -1051,45 +985,18 @@
                 sb.exec("bash", "-c", write_cmd)
                 proc = sb.exec("python", filename)
                 output = ""
-=======
-
-            # 2. Add enhanced safety shim (returns a multi-line string)
-            safe_code = self._add_safety_shim(payload)
-
-            # 3. Create the sandbox and write code to a temp file
-            sb = modal.Sandbox.create(
-                app=self.app,
-                image=self.image,
-                cpu=2.0,
-                memory=1024,
-                timeout=35
-            )
-            filename = "temp_user_code.py"
-            write_cmd = f"cat > {filename} <<'EOF'\n{safe_code}\nEOF"
-
-            logger.info(f"Writing code to sandbox file: {filename}")
-            sb.exec("bash", "-c", write_cmd)
-
-            logger.info(f"Executing code from file: {filename}")
-            proc = sb.exec("python", filename)
-
-            # ---- Collect output ----
-            output = ""
-            try:
->>>>>>> 4ab5f211
+
                 if hasattr(proc, "stdout") and hasattr(proc.stdout, "read"):
                     output = proc.stdout.read()
                     if hasattr(proc, "stderr") and hasattr(proc.stderr, "read"):
                         output += proc.stderr.read()
                 else:
                     output = str(proc)
-<<<<<<< HEAD
                     
                 logger.info("Sync code execution completed successfully")
                 return output
                         
-=======
->>>>>>> 4ab5f211
+
             except Exception as e:
                 logger.warning(f"Error reading sandbox output: {e}")
                 output = str(proc)
@@ -1102,25 +1009,12 @@
         except Exception as e:
             logger.error(f"Sync code execution failed: {str(e)}")
             raise CodeExecutionError(f"Error executing code in Modal sandbox: {str(e)}")
-<<<<<<< HEAD
-=======
-        finally:
-            try:
-                if 'sb' in locals() and sb:
-                    sb.terminate()
-            except Exception as e:
-                logger.warning(f"Failed to terminate sync sandbox: {str(e)}")
->>>>>>> 4ab5f211
     
     async def cleanup_pool(self):
         """Cleanup the sandbox pool when shutting down."""
         if self.sandbox_pool and self._pool_initialized:
             await self.sandbox_pool.stop()
             logger.info("Sandbox pool cleaned up")
-<<<<<<< HEAD
-
-=======
->>>>>>> 4ab5f211
 
 class OrchestratorAgent:
     """Main orchestrator that coordinates all agents for the complete workflow."""
@@ -1289,7 +1183,6 @@
             summary_parts = []
             summary_parts.append(f"## 🎯 Request: {user_request}")
             
-<<<<<<< HEAD
             logger.info("Orchestration completed successfully")
             return result, final_narrative
             
@@ -1312,12 +1205,6 @@
             # Format search results
             results = search_result.get("results", [])[:app_config.max_search_results]
             combined_snippet = self._format_search_results(results)
-=======
-            if sub_questions:
-                summary_parts.append("## 🔍 Sub-questions explored:")
-                for i, q in enumerate(sub_questions, 1):
-                    summary_parts.append(f"{i}. {q}")
->>>>>>> 4ab5f211
             
             if code_string:
                 summary_parts.append("## 💻 Generated Code:")
@@ -1358,7 +1245,6 @@
 # Initialize orchestrator
 orchestrator = OrchestratorAgent()
 
-<<<<<<< HEAD
 # ----------------------------------------
 # Advanced Feature Functions
 # ----------------------------------------
@@ -1447,54 +1333,6 @@
     else:
         summary = "No results available."
         json_result = {}
-=======
-# Background warmup task for sandbox pool
-def start_sandbox_warmup():
-    """Start sandbox pool warmup in background thread."""
-    def warmup_task():
-        try:
-            logger.info("Starting sandbox pool warmup in background...")
-            # Create new event loop for background thread
-            loop = asyncio.new_event_loop()
-            asyncio.set_event_loop(loop)
-            
-            async def warmup():
-                # Initialize the pool by ensuring it's created
-                try:
-                    # Use the global code_runner instance
-                    global code_runner
-                    await code_runner._ensure_pool_initialized()
-                    logger.info("Sandbox pool warmup completed successfully")
-                except Exception as e:
-                    logger.error(f"Sandbox pool initialization failed: {e}")
-                    # Pool will be created on first use instead
-            
-            loop.run_until_complete(warmup())
-            
-            # Give background tasks a moment to settle
-            import time
-            time.sleep(0.1)
-            
-            # Cancel any remaining tasks gracefully
-            pending = asyncio.all_tasks(loop)
-            if pending:
-                logger.debug(f"Cancelling {len(pending)} background tasks...")
-                for task in pending:
-                    task.cancel()
-                # Wait briefly for cancellation
-                try:
-                    loop.run_until_complete(asyncio.gather(*pending, return_exceptions=True))
-                except Exception:
-                    pass
-                    
-        except Exception as e:
-            logger.error(f"Sandbox warmup failed: {e}")
-        finally:
-            try:
-                loop.close()
-            except Exception:
-                pass
->>>>>>> 4ab5f211
     
     # Start warmup in background thread
     warmup_thread = threading.Thread(target=warmup_task, daemon=True, name="SandboxWarmup")
@@ -1583,7 +1421,6 @@
     except Exception as e:
         return {"error": f"Failed to get sandbox pool status: {str(e)}"}
 
-<<<<<<< HEAD
 def start_sandbox_warmup():
     """Start background sandbox warmup task."""
     try:
@@ -1611,8 +1448,6 @@
     except Exception as e:
         logger.warning(f"Failed to start sandbox warmup: {e}")
 
-=======
->>>>>>> 4ab5f211
 class IntelligentCacheManager:
     """Advanced caching system for MCP Hub operations."""
     
@@ -1989,11 +1824,7 @@
             health_btn = gr.Button("Get Health Status", variant="primary")
             metrics_btn = gr.Button("Get Performance Metrics", variant="primary")
             cache_btn = gr.Button("Get Cache Status", variant="primary")
-<<<<<<< HEAD
             sandbox_btn = gr.Button("Get Sandbox Pool Status", variant="primary")
-=======
-            sandbox_btn = gr.Button("Get Sandbox Pool Status", variant="secondary")
->>>>>>> 4ab5f211
         
         health_output = gr.JSON(label="Health Status")
         metrics_output = gr.JSON(label="Performance Metrics")
